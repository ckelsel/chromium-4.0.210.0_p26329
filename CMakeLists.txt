--- conflicted
+++ resolved
@@ -20,14 +20,9 @@
 if(MSVC)
     #vc 2012 fix for vararg templates
     set(MSVC_COMPILER_DEFS "-D_VARIADIC_MAX=10")
-<<<<<<< HEAD
-    set(COMMON_CXX_FLAGS "/W4 /EHsc")
-    ADD_DEFINITIONS(-D_WIN32_WINNT=0x0501 -DUNICODE -D_UNICODE -DNOMINMAX)
-=======
     set(COMMON_CXX_FLAGS "/W4  /EHsc")
     #set(COMMON_CXX_FLAGS "/W4 /WX /EHsc")
     ADD_DEFINITIONS(-D_WIN32_WINNT=0x6000 -DUNICODE -D_UNICODE -DNOMINMAX)
->>>>>>> e5dd4f58
 else()
     set(COMMON_CXX_FLAGS "-Wall")
     #set(COMMON_CXX_FLAGS "-Wall -Werror")
