--- conflicted
+++ resolved
@@ -1,13 +1,9 @@
-.idea
 build
 build_
-<<<<<<< HEAD
 cmake-build*
+
+.idea
 *.bat
-.idea
-=======
-cmake-build-*
->>>>>>> e5dd4f58
 
 # Compiled Object files
 *.slo
